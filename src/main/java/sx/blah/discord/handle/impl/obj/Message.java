--- conflicted
+++ resolved
@@ -53,11 +53,7 @@
 	/**
 	 * The time (if it exists) that the message was edited.
 	 */
-<<<<<<< HEAD
-	protected LocalDateTime editedTimestamp;
-=======
-	protected volatile Optional<LocalDateTime> editedTimestamp;
->>>>>>> 3d04e8ee
+	protected volatile LocalDateTime editedTimestamp;
 
 	/**
 	 * The list of users mentioned by this message.
@@ -67,7 +63,7 @@
 	/**
 	 * The list of roles mentioned by this message.
 	 */
-	protected List<String> roleMentions;
+	protected volatile List<String> roleMentions;
 
 	/**
 	 * The attachments, if any, on the message.
@@ -201,12 +197,7 @@
 					new BasicNameValuePair("authorization", client.getToken()),
 					new BasicNameValuePair("content-type", "application/json")), MessageResponse.class);
 
-<<<<<<< HEAD
-			IMessage oldMessage = new Message(client, this.id, this.content, author, channel, timestamp, editedTimestamp,
-					mentionsEveryone, mentions, roleMentions, attachments);
-=======
 			IMessage oldMessage = copy();
->>>>>>> 3d04e8ee
 			DiscordUtils.getMessageFromJSON(client, channel, response);
 			//Event dispatched here because otherwise there'll be an NPE as for some reason when the bot edits a message,
 			// the event chain goes like this:
